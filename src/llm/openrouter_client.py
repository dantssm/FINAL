--- conflicted
+++ resolved
@@ -430,8 +430,26 @@
             
         except Exception as e:
             print(f"❌ Unexpected error: {str(e)}")
-            
-<<<<<<< HEAD
+            return "An unexpected error occurred. Please try again."
+    
+    def _build_prompt(
+        self,
+        user_query: str,
+        context: Optional[str] = None,
+        search_results: Optional[List[Dict]] = None
+    ) -> str:
+        """
+        Build a comprehensive prompt with all available information
+        """
+        prompt_parts = []
+        
+        # Add search results if available
+        if search_results:
+            prompt_parts.append("## Web Search Results:\n")
+            
+            # Smart truncation to stay within limits
+            max_content_per_source = 2000
+            
             for i, result in enumerate(search_results[:10], 1):  # Max 10 sources
                 prompt_parts.append(f"\n### Source {i}: {result.get('title', 'No title')}")
                 
@@ -487,14 +505,79 @@
                         "temperature": 0.5,
                         "max_tokens": 500
                     }
-=======
-            if retry_count < len(self.fallback_models):
-                await asyncio.sleep(1)
-                return await self.generate_response(
-                    prompt, context, search_results,
-                    temperature=0.1, max_tokens=max_tokens,
-                    retry_count=retry_count + 1
->>>>>>> 47acb268
                 )
-            
-            return self._generate_fallback_response(prompt, search_results)+                response.raise_for_status()
+                data = response.json()
+                return data['choices'][0]['message']['content']
+                
+        except Exception as e:
+            print(f"❌ Summarization failed: {str(e)}")
+            return "Could not summarize the text."
+    
+    async def generate_search_queries(self, user_query: str, num_queries: int = 3) -> List[str]:
+        """
+        Generate related search queries for deeper research
+        """
+        prompt = f"""Based on the question: "{user_query}"
+        
+Generate {num_queries} different Google search queries to find comprehensive information.
+Make them specific and diverse to cover different aspects.
+
+Return ONLY the search queries, one per line, no numbering:"""
+        
+        try:
+            async with httpx.AsyncClient(timeout=30.0) as client:
+                response = await client.post(
+                    self.base_url,
+                    headers={
+                        "Authorization": f"Bearer {self.api_key}",
+                        "Content-Type": "application/json"
+                    },
+                    json={
+                        "model": self.model_name,
+                        "messages": [
+                            {"role": "user", "content": prompt}
+                        ],
+                        "temperature": 0.8,
+                        "max_tokens": 200
+                    }
+                )
+                response.raise_for_status()
+                data = response.json()
+                result = data['choices'][0]['message']['content']
+                
+                # Parse the response into separate queries
+                queries = [q.strip() for q in result.strip().split('\n') if q.strip()]
+                return queries[:num_queries]
+                
+        except Exception as e:
+            print(f"❌ Query generation failed: {str(e)}")
+            return [
+                user_query,
+                f"{user_query} explained",
+                f"{user_query} examples"
+            ][:num_queries]
+    
+    def clear_history(self):
+        """Clear conversation history"""
+        self.conversation_history = []
+        print("✅ Conversation history cleared")
+    
+    def get_model_info(self) -> Dict:
+        """Get information about the current model"""
+        return {
+            "provider": "OpenRouter",
+            "model": self.model_name,
+            "base_url": self.base_url
+        }
+
+            
+        if retry_count < len(self.fallback_models):
+            await asyncio.sleep(1)
+            return await self.generate_response(
+                prompt, context, search_results,
+                temperature=0.1, max_tokens=max_tokens,
+                retry_count=retry_count + 1
+            )
+        
+        return self._generate_fallback_response(prompt, search_results)